--- conflicted
+++ resolved
@@ -7,7 +7,6 @@
 
 to install the package.
 
-<<<<<<< HEAD
 
 
 ## Configuration
@@ -20,8 +19,7 @@
 ```python
 wg1template.plot_style.xlabel_pos = {"x": 1, "ha": "right"}
 wg1template.plot_style.ylabel_pos = {"x": 1, "ha": "right"}
-=======
-## Configuration
+```
 
 ### Enable/disable errorbar caps and top-right ticks
 
@@ -31,5 +29,4 @@
 ```python
 from wg1template plot_style
 plot_style.set_matplotlibrc_params(errorbar_caps=True, top_right_ticks=True)
->>>>>>> 31d70bb7
 ```